// Package smtpd implements an SMTP server with support for STARTTLS, authentication (PLAIN/LOGIN), XCLIENT and optional restrictions on the different stages of the SMTP session.
package smtpd

import (
	"bufio"
	"crypto/tls"
	"fmt"
	"log"
	"net"
	"strings"
	"time"
)

// Server defines the parameters for running the SMTP server
type Server struct {
	Hostname       string // Server hostname. (default: "localhost.localdomain")
	WelcomeMessage string // Initial server banner. (default: "<hostname> ESMTP ready.")

	ReadTimeout  time.Duration // Socket timeout for read operations. (default: 60s)
	WriteTimeout time.Duration // Socket timeout for write operations. (default: 60s)
	DataTimeout  time.Duration // Socket timeout for DATA command (default: 5m)

	MaxConnections int // Max concurrent connections, use -1 to disable. (default: 100)
	MaxMessageSize int // Max message size in bytes. (default: 10240000)
	MaxRecipients  int // Max RCPT TO calls for each envelope. (default: 100)

	// New e-mails are handed off to this function.
	// Can be left empty for a NOOP server.
	// If an error is returned, it will be reported in the SMTP session.
	Handler func(peer Peer, env Envelope) error

	// Enable various checks during the SMTP session.
	// Can be left empty for no restrictions.
	// If an error is returned, it will be reported in the SMTP session.
	// Use the Error struct for access to error codes.
	ConnectionChecker func(peer Peer) error              // Called upon new connection.
	HeloChecker       func(peer Peer, name string) error // Called after HELO/EHLO.
	SenderChecker     func(peer Peer, addr string) error // Called after MAIL FROM.
	RecipientChecker  func(peer Peer, addr string) error // Called after each RCPT TO.

	// Enable PLAIN/LOGIN authentication, only available after STARTTLS.
	// Can be left empty for no authentication support.
	Authenticator func(peer Peer, username, password string) error

	EnableXCLIENT       bool // Enable XCLIENT support (default: false)
	EnableProxyProtocol bool // Enable proxy protocol support (default: false)

	TLSConfig *tls.Config // Enable STARTTLS support.
	ForceTLS  bool        // Force STARTTLS usage.

<<<<<<< HEAD
	ProtocolLogger *log.Logger
=======
	Logger *log.Logger
>>>>>>> afa9ece3
}

// Protocol represents the protocol used in the SMTP session
type Protocol string

const (
	SMTP  Protocol = "SMTP"
	ESMTP          = "ESMTP"
)

// Peer represents the client connecting to the server
type Peer struct {
	HeloName   string               // Server name used in HELO/EHLO command
	Username   string               // Username from authentication, if authenticated
	Password   string               // Password from authentication, if authenticated
	Protocol   Protocol             // Protocol used, SMTP or ESMTP
	ServerName string               // A copy of Server.Hostname
	Addr       net.Addr             // Network address
	TLS        *tls.ConnectionState // TLS Connection details, if on TLS
}

// Error represents an Error reported in the SMTP session.
type Error struct {
	Code    int    // The integer error code
	Message string // The error message
}

// Error returns a string representation of the SMTP error
func (e Error) Error() string { return fmt.Sprintf("%d %s", e.Code, e.Message) }

type session struct {
	server *Server

	peer     Peer
	envelope *Envelope

	conn net.Conn

	reader  *bufio.Reader
	writer  *bufio.Writer
	scanner *bufio.Scanner

	tls bool
}

func (srv *Server) newSession(c net.Conn) (s *session) {

	s = &session{
		server: srv,
		conn:   c,
		reader: bufio.NewReader(c),
		writer: bufio.NewWriter(c),
		peer: Peer{
			Addr:       c.RemoteAddr(),
			ServerName: srv.Hostname,
		},
	}

	s.scanner = bufio.NewScanner(s.reader)

	return

}

// ListenAndServe starts the SMTP server and listens on the address provided
func (srv *Server) ListenAndServe(addr string) error {

	srv.configureDefaults()

	l, err := net.Listen("tcp", addr)
	if err != nil {
		return err
	}

	return srv.Serve(l)
}

// Serve starts the SMTP server and listens on the Listener provided
func (srv *Server) Serve(l net.Listener) error {

	srv.configureDefaults()

	defer l.Close()

	var limiter chan struct{}

	if srv.MaxConnections > 0 {
		limiter = make(chan struct{}, srv.MaxConnections)
	} else {
		limiter = nil
	}

	for {

		conn, e := l.Accept()
		if e != nil {
			if ne, ok := e.(net.Error); ok && ne.Temporary() {
				time.Sleep(time.Second)
				continue
			}
			return e
		}

		session := srv.newSession(conn)

		if limiter != nil {
			go func() {
				select {
				case limiter <- struct{}{}:
					session.serve()
					<-limiter
				default:
					session.reject()
				}
			}()
		} else {
			go session.serve()
		}

	}

}

func (srv *Server) configureDefaults() {

	if srv.MaxMessageSize == 0 {
		srv.MaxMessageSize = 10240000
	}

	if srv.MaxConnections == 0 {
		srv.MaxConnections = 100
	}

	if srv.MaxRecipients == 0 {
		srv.MaxRecipients = 100
	}

	if srv.ReadTimeout == 0 {
		srv.ReadTimeout = time.Second * 60
	}

	if srv.WriteTimeout == 0 {
		srv.WriteTimeout = time.Second * 60
	}

	if srv.DataTimeout == 0 {
		srv.DataTimeout = time.Minute * 5
	}

	if srv.ForceTLS && srv.TLSConfig == nil {
		log.Fatal("Cannot use ForceTLS with no TLSConfig")
	}

	if srv.Hostname == "" {
		srv.Hostname = "localhost.localdomain"
	}

	if srv.WelcomeMessage == "" {
		srv.WelcomeMessage = fmt.Sprintf("%s ESMTP ready.", srv.Hostname)
	}

}

func (session *session) serve() {

	defer session.close()

	if !session.server.EnableProxyProtocol {
		session.welcome()
	}

	for {

		for session.scanner.Scan() {
			line := session.scanner.Text()
			session.logf("received line: %s", strings.TrimSpace(line))
			session.handle(line)
		}

		err := session.scanner.Err()

		if err == bufio.ErrTooLong {

			session.reply(500, "Line too long")

			// Advance reader to the next newline

			session.reader.ReadString('\n')
			session.scanner = bufio.NewScanner(session.reader)

			// Reset and have the client start over.

			session.reset()

			continue
		}

		break
	}

}

func (session *session) reject() {
	session.reply(421, "Too busy. Try again later.")
	session.close()
}

func (session *session) reset() {
	session.envelope = nil
}

func (session *session) welcome() {

	if session.server.ConnectionChecker != nil {
		err := session.server.ConnectionChecker(session.peer)
		if err != nil {
			session.error(err)
			session.close()
			return
		}
	}

	session.reply(220, session.server.WelcomeMessage)

}

func (session *session) reply(code int, message string) {
<<<<<<< HEAD
	if session.server.ProtocolLogger != nil {
		session.server.ProtocolLogger.Printf("%s > %d %s", session.conn.RemoteAddr(), code, message)
	}
=======
	session.logf("sending line: %d %s", code, message)
>>>>>>> afa9ece3
	fmt.Fprintf(session.writer, "%d %s\r\n", code, message)
	session.flush()
}

func (session *session) flush() {
	session.conn.SetWriteDeadline(time.Now().Add(session.server.WriteTimeout))
	session.writer.Flush()
	session.conn.SetReadDeadline(time.Now().Add(session.server.ReadTimeout))
}

func (session *session) error(err error) {
	if smtpdError, ok := err.(Error); ok {
		session.reply(smtpdError.Code, smtpdError.Message)
	} else {
		session.reply(502, fmt.Sprintf("%s", err))
	}
}

func (session *session) logf(format string, v ...interface{}) {
	if session.server.Logger == nil {
		return
	}
	session.server.Logger.Output(2, fmt.Sprintf(
		"%s [peer:%s]",
		fmt.Sprintf(format, v...),
		session.peer.Addr,
	))

}

func (session *session) logError(err error, desc string) {
	session.logf("%s: %v ", desc, err)
}

func (session *session) extensions() []string {

	extensions := []string{
		fmt.Sprintf("SIZE %d", session.server.MaxMessageSize),
		"8BITMIME",
		"PIPELINING",
	}

	if session.server.EnableXCLIENT {
		extensions = append(extensions, "XCLIENT")
	}

	if session.server.TLSConfig != nil && !session.tls {
		extensions = append(extensions, "STARTTLS")
	}

	if session.server.Authenticator != nil && session.tls {
		extensions = append(extensions, "AUTH PLAIN LOGIN")
	}

	return extensions

}

func (session *session) deliver() error {
	if session.server.Handler != nil {
		return session.server.Handler(session.peer, *session.envelope)
	}
	return nil
}

func (session *session) close() {
	session.writer.Flush()
	time.Sleep(200 * time.Millisecond)
	session.conn.Close()
}<|MERGE_RESOLUTION|>--- conflicted
+++ resolved
@@ -48,11 +48,7 @@
 	TLSConfig *tls.Config // Enable STARTTLS support.
 	ForceTLS  bool        // Force STARTTLS usage.
 
-<<<<<<< HEAD
 	ProtocolLogger *log.Logger
-=======
-	Logger *log.Logger
->>>>>>> afa9ece3
 }
 
 // Protocol represents the protocol used in the SMTP session
@@ -228,7 +224,7 @@
 
 		for session.scanner.Scan() {
 			line := session.scanner.Text()
-			session.logf("received line: %s", strings.TrimSpace(line))
+			session.logf("received: %s", strings.TrimSpace(line))
 			session.handle(line)
 		}
 
@@ -280,13 +276,7 @@
 }
 
 func (session *session) reply(code int, message string) {
-<<<<<<< HEAD
-	if session.server.ProtocolLogger != nil {
-		session.server.ProtocolLogger.Printf("%s > %d %s", session.conn.RemoteAddr(), code, message)
-	}
-=======
-	session.logf("sending line: %d %s", code, message)
->>>>>>> afa9ece3
+	session.logf("sending: %d %s", code, message)
 	fmt.Fprintf(session.writer, "%d %s\r\n", code, message)
 	session.flush()
 }
@@ -306,10 +296,10 @@
 }
 
 func (session *session) logf(format string, v ...interface{}) {
-	if session.server.Logger == nil {
+	if session.server.ProtocolLogger == nil {
 		return
 	}
-	session.server.Logger.Output(2, fmt.Sprintf(
+	session.server.ProtocolLogger.Output(2, fmt.Sprintf(
 		"%s [peer:%s]",
 		fmt.Sprintf(format, v...),
 		session.peer.Addr,
